// This file is Free Software under the MIT License
// without warranty, see README.md and LICENSES/MIT.txt for details.
//
// SPDX-License-Identifier: MIT
//
// SPDX-FileCopyrightText: 2021 German Federal Office for Information Security (BSI) <https://www.bsi.bund.de>
// Software-Engineering: 2021 Intevation GmbH <https://intevation.de>

package util

import (
	"context"
	"encoding/json"
	"errors"
	"time"

	"github.com/PaesslerAG/gval"
	"github.com/PaesslerAG/jsonpath"
)

// ReMarshalJSON transforms data from src to dst via JSON marshalling.
func ReMarshalJSON(dst, src interface{}) error {
	intermediate, err := json.Marshal(src)
	if err != nil {
		return err
	}
	return json.Unmarshal(intermediate, dst)
}

// PathEval is a helper to evaluate JSON paths on documents.
type PathEval struct {
	builder gval.Language
	exprs   map[string]gval.Evaluable
}

// NewPathEval creates a new PathEval.
func NewPathEval() *PathEval {
	return &PathEval{
		builder: gval.Full(jsonpath.Language()),
		exprs:   map[string]gval.Evaluable{},
	}
}

// Eval evalutes expression expr on document doc.
// Returns the result of the expression.
func (pe *PathEval) Eval(expr string, doc interface{}) (interface{}, error) {
	if doc == nil {
		return nil, errors.New("no document to extract data from")
	}
	eval := pe.exprs[expr]
	if eval == nil {
		var err error
		if eval, err = pe.builder.NewEvaluable(expr); err != nil {
			return nil, err
		}
		pe.exprs[expr] = eval
	}
	return eval(context.Background(), doc)
}

// PathEvalMatcher is a pair of an expression and an action
// when doing extractions via PathEval.Match.
type PathEvalMatcher struct {
	// Expr is the expression to evaluate
	Expr string
	// Action is executed with the result of the match.
	Action func(interface{}) error
}

<<<<<<< HEAD
// ReMarshalMatcher is an action to re-marshal the reslut to another type.
=======
// ReMarshalMatcher is an action to re-marshal the result to another type.
>>>>>>> 41e4029b
func ReMarshalMatcher(dst interface{}) func(interface{}) error {
	return func(src interface{}) error {
		return ReMarshalJSON(dst, src)
	}
}

// StringMatcher stores the matched result in a string.
func StringMatcher(dst *string) func(interface{}) error {
	return func(x interface{}) error {
		s, ok := x.(string)
		if !ok {
			return errors.New("not a string")
		}
		*dst = s
		return nil
	}
}

// TimeMatcher stores a time with a given format.
func TimeMatcher(dst *time.Time, format string) func(interface{}) error {
	return func(x interface{}) error {
		s, ok := x.(string)
		if !ok {
			return errors.New("not a string")
		}
		t, err := time.Parse(format, s)
		if err != nil {
			return nil
		}
		*dst = t
		return nil
	}
}

// Match matches a list of PathEvalMatcher pairs against a document.
func (pe *PathEval) Match(matcher []PathEvalMatcher, doc interface{}) error {
	for _, m := range matcher {
		x, err := pe.Eval(m.Expr, doc)
		if err != nil {
			return err
		}
		if err := m.Action(x); err != nil {
			return err
		}
	}
	return nil
}<|MERGE_RESOLUTION|>--- conflicted
+++ resolved
@@ -67,11 +67,7 @@
 	Action func(interface{}) error
 }
 
-<<<<<<< HEAD
-// ReMarshalMatcher is an action to re-marshal the reslut to another type.
-=======
 // ReMarshalMatcher is an action to re-marshal the result to another type.
->>>>>>> 41e4029b
 func ReMarshalMatcher(dst interface{}) func(interface{}) error {
 	return func(src interface{}) error {
 		return ReMarshalJSON(dst, src)
